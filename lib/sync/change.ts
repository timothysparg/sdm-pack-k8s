--- conflicted
+++ resolved
@@ -18,17 +18,11 @@
     configurationValue,
     GitProject,
 } from "@atomist/automation-client";
-<<<<<<< HEAD
-=======
-import { execPromise } from "@atomist/sdm";
 import * as k8s from "@kubernetes/client-node";
->>>>>>> b2df58d5
 import * as _ from "lodash";
 import { KubernetesSyncOptions } from "../config";
 import { applySpec } from "../kubernetes/apply";
-import {
-    deleteSpec,
-} from "../kubernetes/delete";
+import { deleteSpec } from "../kubernetes/delete";
 import { decryptSecret } from "../kubernetes/secret";
 import { parseKubernetesSpecs } from "../kubernetes/spec";
 import { sameObject } from "./application";
@@ -40,7 +34,7 @@
  * change.path may contain multiple specs.  The requested change is
  * applied to each.
  */
-export async function changeResource(this: any, p: GitProject, change: PushDiff): Promise<void> {
+export async function changeResource(p: GitProject, change: PushDiff): Promise<void> {
     const beforeContents = await previousSpecVersion(p.baseDir, change.path, change.sha);
     const beforeSpecs = parseKubernetesSpecs(beforeContents);
     let specs: k8s.KubernetesObject[];
